--- conflicted
+++ resolved
@@ -9,233 +9,39 @@
 import optclim_exceptions
 import warnings
 import functools
-
-<<<<<<< HEAD
 my_logger=logging.getLogger(f"OPTCLIM.{__name__}")
 class runSubmit(SubmitStudy):
     # Has the following additional attributes over SubmitStudy (and Study)
     trace:typing.List[str] # the trace of all model evaluations. Elements are keys into model_info
     prev_trace:typing.List[str] # the trace off all model evaluation the previous time the algorithm was run
-=======
-my_logger = logging.getLogger(f"OPTCLIM.{__name__}")
-
-from model_base import model_base
-
-
-class provisional(model_base):
-    rng: np.random.default_rng
-    provisional_models: dict[str : pd.Series]
-    create_models: bool
-    max_provisional_cases: int
-    provisional_count: int  # number of provisional cases made
-    successful_provisional_count: int  # number of provisional cases used.
-    mean: typing.Optional[pd.Series]
-    cov: typing.Optional[pd.DataFrame]
-    """ 
-    Class to support provisional generation of models.  To be used within runSubmit
-    Idea is that a model only gets created if key is present. Algorithm gets run twice.
-    If key is not present then a random sample is generated. 
-    Class objects have the following attributes:
-    rng: a np.random.default_rng object
-    provisional_keys: dict of keys and (random) observations. 
-    max_provisional_cases: int -- the maximum number of provisional cases to generate.  
-    provisional_count:int # number of provisional cases made
-    successful_provisional_count:int # number of provisional cases used. 
- 
->>>>>>> 62ac7ecb
+
+
     """
-
-    def __init__(
-        self,
-        seed: typing.Optional[int] = None,
-        max_provisional_cases: typing.Optional[int] = None,
-        mean: typing.Optional[pd.Series] = None,
-        cov: typing.Optional[pd.DataFrame] = None,
-    ):
-        self.rng = np.random.default_rng(seed=seed)
-        self.provisional_models = dict()
-        self.create_models = False
-        self.max_provisional_cases = max_provisional_cases
-        self.provisional_count = 0
-        self.successful_provisional_count = 0
-        if (cov is not None) and (
-            mean is not None
-        ):  # check cov and mean are compatable
-            if cov.shape[0] != cov.shape[1]:
-                raise ValueError("Cov not square")
-            if cov.shape[0] != mean.shape[0]:
-                raise ValueError("Cov not compatible with mean")
-            if not np.all(cov.index == cov.columns):
-                raise ValueError("cov index != cov.columns")
-            if not np.all(mean.index == cov.index):
-                raise ValueError("Mean and covariance not compatible")
-        self.mean = mean
-        self.cov = cov
-
-    def set_for_provisional(self) -> None:
-        """
-        Set up provisional to generate provisional cases
-        :return: None
-        """
-        self.provisional_models = dict()  # now an empty dict.
-        self.create_models = False  # cannot create models
-
-    def set_for_create(self) -> None:
-        """
-        Set up provisional to create models
-        :return: Nothing
-
-        """
-        self.create_models = True  # can create models.
-
-    def __eq__(self, other):
-        """
-        Test for equality. provisional objects are equal if they are the same type,
-        and have the same value for all attributes except for rng where
-         we require the state to be the same.
-        :param other:
-        :return:
-        """
-        equal = isinstance(other, type(self))
-        if not equal:
-            my_logger.debug("Types differ")
-            return equal
-
-        for attr in vars(self).keys():  # loop over attributes
-
-            sattr = getattr(self, attr)
-            oattr = getattr(other, attr)
-            equal = isinstance(oattr, type(sattr))
-            if not equal:
-                my_logger.debug(
-                    f"{attr}  have different types: self:{type(sattr)} other:{type(oattr)}"
-                )
-                return equal
-            if attr in [
-                "rng",
-                "cov",
-                "mean",
-            ]:  # attributes we need to do something special for
-                continue
-            equal = sattr == oattr
-            if not equal:
-                my_logger.debug(f"{attr}  differ: self:{sattr} other:{oattr}")
-                return equal
-
-        equal = self.rng.__getstate__() == other.rng.__getstate__()
-        if not equal:
-            my_logger.debug("rng states  differ")
-            return equal
-
-        equal = self.cov.equals(other.cov)
-        if not equal:
-            my_logger.debug(f"cov differ self:{self.cov} other:{other.cov}")
-            return equal
-
-        equal = self.mean.equals(other.mean)
-        if not equal:
-            my_logger.debug(f"mean differ self:{self.mean} other:{other.mean}")
-            return equal
-
-        return equal
-
-    def to_dict(self) -> dict:
-        """
-        Convert a provisional object to a dict. For the RNG generator, the state is used.
-        Used for generic_json.dump/dumps
-        :return:dct
-        """
-        result = super().to_dict()
-        result["rng"] = self.rng.__getstate__()  # get the state of the RNG.
-        return result
-
-    @classmethod
-    def from_dict(cls, dct: dict) -> "provisional":
-        """
-        Convert a dict into a provisional object. Used for generic_json.load/loads
-        :param dct: Information about the provisional object.
-         rng is setup with the state stored here.  All other keys get set by the superclass from_dict class method
-        :return: A provisional object.
-        """
-        rng_state = dct.pop("rng")
-        rng = np.random.default_rng()
-        rng.__setstate__(rng_state)
-        self = super().from_dict(dct)  # use the super class
-        self.rng = rng
-        return self
-
-    def prov_obs(self, key: str) -> typing.Optional[pd.Series]:
-        """
-        Provisionally register a key & simulated obs
-          If key exists then the count for that key is incremented.
-
-         :return: series of simulated (random) obs. OR  None iff have too many keys before registration
-        """
-
-        if key not in self.provisional_models:
-            if len(self.provisional_models) >= self.max_provisional_cases:
-                return None  # can't create a model
-
-            self.provisional_models[key] = 0
-            self.provisional_count += 1  # increase the count of provisional cases.
-            my_logger.debug(
-                f"Adding {key} to preliminary case list. Len now {len(self.provisional_models)}"
-            )
-        self.provisional_models[key] += 1
-        return self.random_obs()
-
-    def random_obs(self) -> pd.Series:
-        """
-        Generate a random observation.
-        :return:A random sample from multi-variate gaussian distribution using self.mean and self.cov.
-        """
-
-        # verify mean and cov are compatible
-        cov = self.cov
-        mean = self.mean
-
-        # generate a sample and wrap it into a pandas Series.
-        result = pd.Series(
-            self.rng.multivariate_normal(mean, cov, check_valid="raise"),
-            index=mean.index,
-        )
-
-        return result
-
-
-class runSubmit(SubmitStudy):
-    provisional: typing.Optional[provisional]  # for provisional running
-
-    """
-    Class   to deal with running various algorithms. (not all of which are optimization).
-      It is a specialisation of SubmitStudy and is separated out to make maintenance easier.
-      Idea is that each method should use cases that exist and deal with parallelism.
-      If it finds out that cases are missing it should raise optclim_exceptions.runModelError.
-      Functions should  return a finalConfig which contains
-      whatever additional information they consider useful.
-    
+          Class   to deal with running various algorithms. (not all of which are optimization).
+          It is a specialisation of SubmitStudy and is separated out to make maintenance easier.
+          Idea is that each method should use cases that exist and deal with parallelism.
+          If it finds out that cases are missing it should raise optclim_exceptions.runModelError.
+          Functions should  return a finalConfig which contains
+          whatever additional information they consider useful.
+
        To add a new algorithm then either add it as a method in here or subclass this and add your own runMethods.
        runJacobian is fairly simple and might form a good model for this. See runAlgorithm.py which is the script that
        runs the whole system.
-       
-       has the following attributes over those in SubmitStudy
-       provisional: provisional object which supports provisional generation. 
-
-    """
-
-<<<<<<< HEAD
-    def __init__(self,
-                 config: typing.Optional["OptClimConfigVn3"],
-                 name: typing.Optional[str] = None,
-                 rootDir: typing.Optional[pathlib.Path] = None,
-                 refDir: typing.Optional[pathlib.Path] = None,
-                 models: typing.Optional[typing.List["Model"]] = None,
-                 model_name: typing.Optional[str] = None,
-                 config_path: typing.Optional[pathlib.Path] = None,
-                 next_iter_cmd: typing.Optional[typing.List[str]] = None):
-        super().__init__(config, name, rootDir, refDir, models, model_name, config_path, next_iter_cmd)
-        self.trace = []
-        self.prev_trace = []
+
+   """
+
+  def __init__(self,
+               config: typing.Optional["OptClimConfigVn3"],
+               name: typing.Optional[str] = None,
+               rootDir: typing.Optional[pathlib.Path] = None,
+               refDir: typing.Optional[pathlib.Path] = None,
+               models: typing.Optional[typing.List["Model"]] = None,
+               model_name: typing.Optional[str] = None,
+               config_path: typing.Optional[pathlib.Path] = None,
+               next_iter_cmd: typing.Optional[typing.List[str]] = None):
+      super().__init__(config, name, rootDir, refDir, models, model_name, config_path, next_iter_cmd)
+      self.trace = []
+      self.prev_trace = []
     def closest_model(self,model:"Model")  -> ("Model",float):
         """
         Find and return the closet model in the (current) model trace to specified model.
@@ -286,106 +92,6 @@
         # dealt with potential non-determinism.
         self.prev_trace = self.trace[:]
         self.trace = []
-=======
-    def __init__(self, *args, **kwargs):
-        """
-         Has same arguments and keyword arguments as superclass __init__ (SubmitStudy.__init__) with some additional:
-          Retrieves max_provisional_cases and rng_seed from provisional info in the config and
-          uses those to initialize a provisional class stored in provisional. If max_provisional_cases is None then
-           no provisional calculations are done.
-        :param scale -- If True apply scaling to obs.
-        :param args: Positional arguments.
-        :param kwargs: Keyword arguments.
-        """
-        super().__init__(*args, **kwargs)
-        self.provisional = None
-        prov_info = self.config.provisional_info()
-        max_provisional_cases = prov_info.get("max_provisional_cases", None)
-        rng_seed = prov_info.get("rng_seed", 1234567)
-
-        if max_provisional_cases is not None:
-            # set up mean and cov for random obs generation.
-
-            mean = self.config.targets()
-            cov = self.config.Covariances()["CovTotal"] * 10
-            self.provisional = provisional(
-                seed=rng_seed,
-                max_provisional_cases=max_provisional_cases,
-                mean=mean,
-                cov=cov,
-            )
-            # temp hack for figuring out problems.
-            self.provisional_params = []
-            self.provisional_obs = []
-
-    def sim_obs(self, params: dict, scale: bool = False) -> pd.Series:
-        """
-        Get simulated observations for observations we want. Will create a new model if needed.
-        Handles preliminary cases.
-        :param params: dictionary of parameters.
-        :param scale: Scale observtions by the scalings in the config data.
-        :return:
-        """
->>>>>>> 62ac7ecb
-
-        obs_names = self.config.obsNames()  # observations we want for this study
-        model = self.get_model(parameters=params)
-        create_model = False  # True if we want to create a new model.
-        key = self.key(params)
-
-        if ( model is not None  ) and model.is_processed():  # Model exists and is processed
-            my_logger.debug(f"Model {model} exists")
-            simulated_obs = model.simulated_obs.reindex(index=obs_names)
-            missing_obs = set(obs_names) - set(simulated_obs.index)
-            if len(missing_obs) > 0:  # trigger error as missing obs
-                raise ValueError(
-                    f"Missing {' '.join(missing_obs)} from model {model.name}"
-                )
-            if np.any(simulated_obs.isnull()):  # check for missing.
-                raise ValueError(
-                    f"simulated_obs missing some obs {simulated_obs[simulated_obs.isnull]}"
-                )
-
-        elif (model is not None) and model.is_created():  # model exists and is created
-            my_logger.warning(f"Asking for created model: {model}")
-            create_model = False
-            if self.provisional is None:
-                simulated_obs = pd.Series( np.nan, index=obs_names )  # empty simulated obs
-            else:
-                simulated_obs = self.provisional.random_obs()  # random sim obs.
-
-        elif model is not None:  # model exists but is neither processed or created
-            raise ValueError(f"Model {model} in unexpected state")
-
-        elif self.provisional is not None:  # provisional case
-            create_model = self.provisional.create_models and (key in self.provisional.provisional_models)
-            simulated_obs = self.provisional.prov_obs( key )  # try and register the key getting back random obs.
-            if simulated_obs is None:  # made enough provisional cases
-                my_logger.debug("Made enough provisional cases.")
-                raise optclim_exceptions.enoughProvisionalCases(
-                    "sim_obs had enough provisional obs"
-                )  # tell control level to do proper generation!
-
-        else:  # "normal" case (no provisional running)  -- return series of nan
-            simulated_obs = pd.Series(np.nan, index=obs_names)  # empty simulated obs
-            create_model = True
-            my_logger.debug(f"Creating nan obs for key: {key}")
-
-        if create_model:  # want to create a model?
-            model = self.create_model(params, dump=False)
-            # do not dump. Let the instantiate step handle that.
-            if model is None:  # failed to create a new model
-                # Time to go and create what we have.
-                logging.debug(f"Did not create model for {params}")
-                raise optclim_exceptions.submitModel("sim_obs made enough models")
-            if self.provisional is not None:
-                self.provisional.successful_provisional_count += (
-                    1  # Successful use of provisional.
-                )
-
-        if scale:  # scale sim obs.
-            simulated_obs *= self.config.scales()
-        return simulated_obs
 
     def stdFunction(
         self,
@@ -485,7 +191,7 @@
         nEns = (
             self.config.ensembleSize()
         )  # how many ensemble members do we want to run.
-        # empty = pd.Series(np.repeat(np.nan, nObs), index=obsNames)
+        empty = pd.Series(np.repeat(np.nan, nObs), index=obsNames)
         for indx in range(0, nsim):  # iterate over the simulations.
             pDict = dict(
                 zip(paramNames, use_params[indx, :])
@@ -494,7 +200,6 @@
             ensObs = []
             for ensembleMember in range(0, nEns):
                 pDict.update(ensembleMember=ensembleMember)
-<<<<<<< HEAD
                 model = self.get_model(pDict)
                 if model is None:  # no model so time to create one.
                     model = self.create_model(pDict) # returns None if no model was created.
@@ -536,16 +241,6 @@
                     null = obs.isnull()
                     if np.any(null):
                         raise ValueError("Obs contains null values at: " + ", ".join(obs.index[null]))
-=======
-                obs = self.sim_obs(pDict, scale=scale)
-                if residual:  # difference from target obs
-                    tgt = self.config.targets(scale=scale)
-                    obs -= tgt
-                if transform is not None:  # apply transform if required.
-                    obs = (
-                        obs @ transform.T
-                    )  # obs in nsim x nobs; transform  is nev x nobs.
->>>>>>> 62ac7ecb
                 ensObs.append(obs)
             key = self.key(pDict)
             self.trace.append(key) # append key to the trace.
@@ -575,69 +270,7 @@
 
         return result
 
-    def run_function(
-        self, function: typing.Callable, extra_errors: typing.Optional[list] = None
-    ) -> typing.Any:
-        """
-        Run  function within try/except cases.
-        Two levels -- outer level which catches  enoughProvisionalCases & submitModel errors,
-                   -- inner which only catches enoughProvisionalCases
-        :param function -- function to be run. This function should take no arguments and run the optimisation.
-          This function  *must* be deterministic. If the function uses random numbers then it should initialise
-          the RNG as part of the  function definition.
-        :param extra_errors -- If provided then should be a list of extra errors to catch when the function is run for "real"
-
-        Code will run function twice if self.provisional is not None.
-                If so the first time function is run it will catch optclim_exceptions.enoughProvisionalCases.
-                The second time it runs then it will, in addition, catch optclim_exceptions.submitModel plus extra_errors.
-                If those errors are caught then submitModel will be raised which should trigger instantiation and submission of models
-        :return results of function call
-        """
-        errors = [
-            optclim_exceptions.submitModel,
-            optclim_exceptions.enoughProvisionalCases,
-        ]
-        if extra_errors is not None:
-            errors.extend(extra_errors)
-        errors = tuple(errors)
-        if self.provisional is not None:  # Generating provisional cases?
-            self.provisional.set_for_provisional()
-            try:  # capture enoughProvisionalCases
-                solution0 = function()  # run the function.
-                my_logger.debug(f"Terminated on preliminary running")
-            except optclim_exceptions.enoughProvisionalCases:
-                my_logger.debug(f"Generated enough preliminary cases")
-            # end of dealing with provisional running.
-            my_logger.debug(
-                f"Generated {len(self.provisional.provisional_models)} provisional cases"
-            )
-        # Now run the full case which generates models.
-        try:
-            if isinstance(self.provisional, provisional):
-                self.provisional.set_for_create()
-            solution = function()
-            if isinstance(self.provisional, provisional):
-                self.provisional.set_for_provisional()
-            # generate the actual solutions and cases to run.
-            # This could raise optclim_exceptions.submitModel or enoughProvisionalCases
-            if self.status().isin(["CREATED"]).any():
-                # created some models which need submission.
-                my_logger.debug(f"Have models to submit {self}")
-                raise optclim_exceptions.submitModel(
-                    "Have CREATED Models -- in run_function"
-                )
-                # force model submission.
-        except errors:  # catch errors -- which will then raise submitModel to do submission of models.
-            my_logger.debug(f"Submitting models {self}")
-            if isinstance(self.provisional, provisional):
-                self.provisional.set_for_provisional()
-            raise optclim_exceptions.submitModel(
-                "Models needs submission  -- in runFunc"
-            )
-
-        my_logger.debug(f"Completed algorithm and returning solution")
-        return solution
-
+    
     def genOptFunction(self, **kwargs):
         """
 
@@ -847,7 +480,6 @@
         prange = (prange.loc["minParam", :].values, prange.loc["maxParam", :].values)
         # update the user parameters from the configuration.
         userParams = configData.DFOLS_userParams(userParams=userParams)
-<<<<<<< HEAD
         # potentially overwrite maxfun with max_model_simulations
         max_model_sims = self.config.max_model_simulations()
         if max_model_sims is not None:
@@ -892,36 +524,7 @@
             my_logger.info(f"Have just generated {n_inst_models} to instantiate")
             raise optclim_exceptions.runModelError("dfols failed with lin alg error")
             # this is how DFOLS tells us it got NaN which then triggers running the next set of simulations.
-=======
-        tMat = configData.transMatrix(
-            scale=scale
-        )  # scaling on transform matrix and in optfn  needs to be the same.
-        optFn = self.genOptFunction(
-            transform=tMat, residual=True, raiseError=True, scale=scale
-        )
-
-        warnings.filterwarnings("ignore")  # Ignore all warnings..
-
-        def run_dfols():  # function for running dfols.
-            np.random.seed(123456)  # set seed
-            result = dfols.solve(
-                optFn,
-                start.values,
-                do_logging=False,
-                objfun_has_noise=True,
-                bounds=prange,
-                scaling_within_bounds=True,
-                maxfun=dfols_config.get("maxfun", 100),
-                rhobeg=dfols_config.get("rhobeg", 1e-1),
-                rhoend=dfols_config.get("rhoend", 1e-3),
-                user_params=userParams,
-            )
-            return result
-
-        solution = self.run_function(
-            run_dfols, extra_errors=[np.linalg.linalg.LinAlgError]
-        )
->>>>>>> 62ac7ecb
+
 
         # code here will be run when DFOLS has completed. It mostly is to put stuff in the final JSON file
         # so can easily be looked at for subsequent analysis.
@@ -1002,7 +605,7 @@
             0
         ]  # might be a smaller because some evals in the covariance matrix are close to zero (or -ve)
         start = configData.beginParam(paramNames=paramNames)
-<<<<<<< HEAD
+
         optFn = self.genOptFunction(transform=tMat, scale=scale, residual=True,raiseError=True)
         #TODO have maxfun which limits the number of fn evaluations.
         best, status, info = Optimise.gaussNewton(optFn, start.values,
@@ -1012,41 +615,6 @@
                                                   cov=np.identity(nObs), cov_iv=intCov, trace=verbose)
         filename = self.rootDir / (self.config.fileName().stem + "_final.json")  # final confio
         finalConfig = self.runConfig(scale=scale, add_cost=True, filename=filename)  # get final runInfo
-=======
-        optFn = self.genOptFunction(
-            transform=tMat, scale=scale, residual=True, raiseError=True
-        )
-
-        def gauss_newton_fn():
-            """
-            Function to deterministically run Gauss Newton
-            """
-            np.random.seed(123456)  # set rng seed to same value
-
-            result = Optimise.gaussNewton(
-                optFn,
-                start.values,
-                configData.paramRanges(paramNames=paramNames).values.T,
-                configData.steps(paramNames=paramNames).values,
-                np.zeros(nObs),
-                optimise,
-                cov=np.identity(nObs),
-                cov_iv=intCov,
-                trace=verbose,
-            )
-            return result
-
-        # FIXME. This is behaving strangely. With provisional running the code runs the jacobian calculation then the
-        # first of the line-search evaluations. Which needs understanding.
-
-        best, status, info = self.run_function(gauss_newton_fn)
-        filename = self.rootDir / (
-            self.config.fileName().stem + "_final.json"
-        )  # final confio
-        finalConfig = self.runConfig(
-            scale=scale, add_cost=True, filename=filename
-        )  # get final runInfo
->>>>>>> 62ac7ecb
         finalConfig.GNstatus(status)
         # Store the GN specific stuff. TODO consider removing these and just store the info.
         finalConfig.GNparams(info["bestParams"])
